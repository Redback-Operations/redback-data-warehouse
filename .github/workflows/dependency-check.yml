--- conflicted
+++ resolved
@@ -28,7 +28,6 @@
           curl -LO https://github.com/jeremylong/DependencyCheck/releases/download/v11.1.0/dependency-check-11.1.0-release.zip
           unzip dependency-check-11.1.0-release.zip -d dependency-check
 
-<<<<<<< HEAD
           # Set the NVD API key for faster downloads
           export NVD_API_KEY=${{ secrets.NVD_API_KEY }}
 
@@ -39,13 +38,6 @@
             --format HTML \
             --out dependency-check-report.html \
             --nvd-api-key $NVD_API_KEY
-=======
-      - name: Run Dependency-Check
-        run: |
-          # Ensure the correct path for dependency-check.sh script
-          chmod +x ./dependency-check/dependency-check/bin/dependency-check.sh
-          ./dependency-check/dependency-check/bin/dependency-check.sh --project "MyProject" --scan . --format HTML --out dependency-check-report.html
->>>>>>> 37f9a37c
 
       - name: Upload Report
         uses: actions/upload-artifact@v3
