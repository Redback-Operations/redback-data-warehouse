name: Security Scan

on:
  pull_request_target:
    types: [opened, synchronize, reopened]
    branches: [main]

permissions:
  contents: read
  pull-requests: write
  issues: write
  checks: write
<<<<<<< HEAD
  actions: write        # Added
  security-events: write # Added
  discussions: write    # Added sssadsada
  statuses: write       # Added
=======
  security-events: write
  statuses: write
>>>>>>> 1a29db17

jobs:
  security-scan:
    runs-on: ubuntu-latest
    
    steps:
      - name: Checkout PR
        uses: actions/checkout@v4
        with:
          ref: ${{ github.event.pull_request.head.sha }}
          fetch-depth: 0
      
      - name: Set up Python
        uses: actions/setup-python@v5
        with:
          python-version: '3.10'

      - name: Cache pip packages
        uses: actions/cache@v4
        with:
          path: ~/.cache/pip
          key: ${{ runner.os }}-pip-${{ hashFiles('/requirements.txt') }}
          restore-keys: |
            ${{ runner.os }}-pip-

      - name: Install dependencies
        run: |
          python -m pip install --upgrade pip
          pip install bandit

      - name: Create amir.py
        run: |
          cat << 'EOL' > amir.py
          import subprocess
          import json
          import os
          import re
          import ast
          import logging
          from typing import List, Dict, Any
          import bandit
          from bandit.core import manager as bandit_manager

          logging.basicConfig(level=logging.INFO, format="%(asctime)s - %(levelname)s - %(message)s")

          class AdvancedVulnerabilityScanner:
              def __init__(self, file_path: str):
                  self.file_path = file_path
                  self.vulnerabilities: List[Dict[str, Any]] = []
                  self.code_lines: List[str] = []
                  self.ast_tree: ast.AST = None
                  self.vulnerability_db = self.load_vulnerability_db()

              def load_vulnerability_db(self):
                  return {
                      "requests": {"2.25.0": ["CVE-2021-12345"]},
                      "django": {"2.2.0": ["CVE-2021-67890"]}
                  }

              def parse_file(self):
                  logging.info(f"Parsing file: {self.file_path}")
                  try:
                      with open(self.file_path, "r", encoding="utf-8") as file:
                          self.code_lines = file.readlines()
                          self.ast_tree = ast.parse("".join(self.code_lines))
                      logging.info(f"File parsed. Total lines: {len(self.code_lines)}")
                  except Exception as e:
                      logging.error(f"Error parsing file {self.file_path}: {str(e)}")
                      raise

              def run_bandit(self):
                  try:
                      b_mgr = bandit_manager.BanditManager(bandit.config.BanditConfig(), agg_type="file")
                      b_mgr.discover_files([self.file_path])
                      b_mgr.run_tests()
                      return b_mgr.get_issue_list()
                  except Exception as e:
                      logging.error(f"Error running Bandit: {str(e)}")
                      return []

              def analyze(self):
                  try:
                      self.parse_file()
                      self.check_high_risk_sql_injection()
                      self.check_hardcoded_secrets()
                      self.check_dangerous_deserialization()
                      self.check_command_injection()
                      self.check_path_traversal()
                      self.check_high_risk_ssrf()

                      bandit_issues = self.run_bandit()
                      for issue in bandit_issues:
                          if issue.severity.lower() == "high":
                              self.add_vulnerability(
                                  f"Critical Security Issue ({issue.test_id})",
                                  issue.text,
                                  issue.lineno,
                                  "HIGH",
                                  issue.confidence
                              )

                      logging.info("Security analysis completed successfully")
                  except Exception as e:
                      logging.error(f"An error occurred during analysis: {str(e)}")
                      raise

              def generate_report(self):
                  report = f"\n🔒 Security Scan Results for {self.file_path} 🔒\n"
                  report += "=" * 50 + "\n"
                  report += f"Lines of Code Analyzed: {len(self.code_lines)}\n\n"
                  
                  high_risk_vulns = [v for v in self.vulnerabilities 
                                  if v["severity"] == "HIGH" and v["confidence"] in ["HIGH", "MEDIUM"]]
                  
                  if high_risk_vulns:
                      report += f"🚨 Found {len(high_risk_vulns)} Critical Security Issues!\n\n"
                      for vuln in high_risk_vulns:
                          report += f"CRITICAL: {vuln['category']}\n"
                          report += f"Description: {vuln['description']}\n"
                          report += f"Location: Line {vuln['line_number']}\n"
                          if vuln.get("code_context"):
                              report += f"Code: {vuln['code_context']}\n"
                          report += f"Confidence: {vuln['confidence']}\n"
                          report += "-" * 40 + "\n"
                  else:
                      report += "✅ No critical security issues detected.\n"
                      
                  return report

          def main():
              path = "."
              scanner = AdvancedVulnerabilityScanner(path)
              scanner.analyze()
              report = scanner.generate_report()
              with open("security-scan-results.txt", "w") as f:
                  f.write(report)

          if __name__ == "__main__":
              main()
          EOL

      - name: Run security scan
        run: python amir.py
        continue-on-error: true

      - name: Check for scan results
        id: check_results
        run: |
          if [ -f security-scan-results.txt ]; then
            echo "file_exists=true" >> $GITHUB_OUTPUT
            if grep -q "Critical Security Issues!" security-scan-results.txt; then
              echo "vulnerabilities_found=true" >> $GITHUB_OUTPUT
              echo "::warning::Critical security vulnerabilities detected"
            else
              echo "vulnerabilities_found=false" >> $GITHUB_OUTPUT
            fi
          else
            echo "file_exists=false" >> $GITHUB_OUTPUT
            echo "::error::Security scan failed to generate results"
          fi

      - name: Upload scan results
        uses: actions/upload-artifact@v4
        with:
          name: security-scan-results
          path: security-scan-results.txt
          retention-days: 90

      - name: Create comment body
        id: create-comment
        run: |
          if [ -f security-scan-results.txt ]; then
            SCAN_RESULTS=$(cat security-scan-results.txt)
            if grep -q "Critical Security Issues!" security-scan-results.txt; then
              echo "COMMENT<<EOF" >> $GITHUB_ENV
              echo "## Security Scan Results" >> $GITHUB_ENV
              echo "" >> $GITHUB_ENV
              echo '```' >> $GITHUB_ENV
              echo "$SCAN_RESULTS" >> $GITHUB_ENV
              echo '```' >> $GITHUB_ENV
              echo "" >> $GITHUB_ENV
              echo "⛔️ **Critical vulnerabilities detected. Please review and address these security issues before merging.**" >> $GITHUB_ENV
              echo "" >> $GITHUB_ENV
              echo "### Next Steps:" >> $GITHUB_ENV
              echo "1. Review each critical finding above and fix them according to OWASP top 10 mitigations." >> $GITHUB_ENV
              echo "EOF" >> $GITHUB_ENV
            else
              echo "COMMENT<<EOF" >> $GITHUB_ENV
              echo "## Security Scan Results" >> $GITHUB_ENV
              echo "" >> $GITHUB_ENV
              echo '```' >> $GITHUB_ENV
              echo "$SCAN_RESULTS" >> $GITHUB_ENV
              echo '```' >> $GITHUB_ENV
              echo "" >> $GITHUB_ENV
              echo "✅ **No critical security issues detected.**" >> $GITHUB_ENV
              echo "" >> $GITHUB_ENV
              echo "The code has passed all critical security checks." >> $GITHUB_ENV
              echo "EOF" >> $GITHUB_ENV
            fi
          else
            echo "COMMENT=## Security Scan Results\n\n⚠️ **Error: The security scan failed to complete. Please review the workflow logs for more information.**" >> $GITHUB_ENV
          fi

      - name: Comment PR
        uses: peter-evans/create-or-update-comment@v3
        with:
          issue-number: ${{ github.event.pull_request.number }}
          body: ${{ env.COMMENT }}

      - name: Fail if critical vulnerabilities found
        if: steps.check_results.outputs.vulnerabilities_found == 'true'
        run: |
          echo "::error::Critical security vulnerabilities were detected. Please review the findings and address them before merging."
          exit 1<|MERGE_RESOLUTION|>--- conflicted
+++ resolved
@@ -10,15 +10,12 @@
   pull-requests: write
   issues: write
   checks: write
-<<<<<<< HEAD
   actions: write        # Added
   security-events: write # Added
   discussions: write    # Added sssadsada
   statuses: write       # Added
-=======
-  security-events: write
-  statuses: write
->>>>>>> 1a29db17
+
+
 
 jobs:
   security-scan:
