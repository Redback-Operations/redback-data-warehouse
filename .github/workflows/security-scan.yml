name: Security Scan

on:
  pull_request:
    types: [opened, synchronize, reopened]
    branches: [main]

# Set permissions at workflow level for GITHUB_TOKEN
permissions:
  contents: read
  pull-requests: write
  issues: write
  checks: write
<<<<<<< HEAD
  actions: write        # Added
  security-events: write # Added
  discussions: write    # Added sssadsada
  statuses: write       # Added
=======
  security-events: write
  statuses: write
>>>>>>> 91edfd2e

jobs:
  security-scan:
    runs-on: ubuntu-latest
    if: |
      github.event_name == 'pull_request' && 
      (github.event.pull_request.head.repo.full_name == github.repository || 
       github.event.pull_request.head.repo.fork)
  
    steps:
      - uses: actions/checkout@v4
      
      - name: Set up Python
        uses: actions/setup-python@v5
        with:
          python-version: '3.10'

      - name: Cache pip packages
        uses: actions/cache@v4
        with:
          path: ~/.cache/pip
          key: ${{ runner.os }}-pip-${{ hashFiles('/requirements.txt') }}
          restore-keys: |
            ${{ runner.os }}-pip-

      - name: Install dependencies
        run: |
          python -m pip install --upgrade pip
          pip install bandit

      - name: Create amir.py
        run: |
          cat << 'EOL' > amir.py
          import subprocess
          import json
          import os
          import re
          import ast
          import logging
          from typing import List, Dict, Any
          import bandit
          from bandit.core import manager as bandit_manager

          logging.basicConfig(level=logging.INFO, format="%(asctime)s - %(levelname)s - %(message)s")

          class AdvancedVulnerabilityScanner:
              def __init__(self, file_path: str):
                  self.file_path = file_path
                  self.vulnerabilities: List[Dict[str, Any]] = []
                  self.code_lines: List[str] = []
                  self.ast_tree: ast.AST = None
                  self.vulnerability_db = self.load_vulnerability_db()

              def load_vulnerability_db(self):
                  return {
                      "requests": {"2.25.0": ["CVE-2021-12345"]},
                      "django": {"2.2.0": ["CVE-2021-67890"]}
                  }

              def parse_file(self):
                  logging.info(f"Parsing file: {self.file_path}")
                  try:
                      with open(self.file_path, "r", encoding="utf-8") as file:
                          self.code_lines = file.readlines()
                          self.ast_tree = ast.parse("".join(self.code_lines))
                      logging.info(f"File parsed. Total lines: {len(self.code_lines)}")
                  except Exception as e:
                      logging.error(f"Error parsing file {self.file_path}: {str(e)}")
                      raise

              def run_bandit(self):
                  try:
                      b_mgr = bandit_manager.BanditManager(bandit.config.BanditConfig(), agg_type="file")
                      b_mgr.discover_files([self.file_path])
                      b_mgr.run_tests()
                      return b_mgr.get_issue_list()
                  except Exception as e:
                      logging.error(f"Error running Bandit: {str(e)}")
                      return []

              def add_vulnerability(self, category: str, description: str, line_number: int, severity: str, confidence: str):
                  self.vulnerabilities.append({
                      "category": category,
                      "description": description,
                      "line_number": line_number,
                      "severity": severity,
                      "confidence": confidence,
                      "code_context": self.code_lines[line_number-1].strip() if line_number > 0 else None
                  })
                  if severity == "HIGH" and confidence in ["HIGH", "MEDIUM"]:
                      logging.warning(f"Critical vulnerability added: {category} at line {line_number}")
                  else:
                      logging.info(f"Vulnerability added: {category} at line {line_number}")

              def check_high_risk_sq


              l_injection(self):
                  sql_patterns = [
                      r"(?i)(?:execute|cursor\.execute)\s*\(.*?f[\"''].*?\{.*?\}.*?[\"''].*?\)",
                      r"(?i)(?:execute|cursor\.execute)\s*\(.*?\+.*?\)",
                      r"(?i)(?:execute|cursor\.execute)\s*\(.*?%.*?\%.*?\)"
                  ]
                  for i, line in enumerate(self.code_lines):
                      for pattern in sql_patterns:
                          if re.search(pattern, line):
                              self.add_vulnerability(
                                  "SQL Injection",
                                  f"Critical: SQL injection vulnerability detected",
                                  i+1,
                                  "HIGH",
                                  "HIGH"
                              )

              def check_hardcoded_secrets(self):
                  secret_patterns = [
                      r"(?i)(password|secret|api_key|token)\s*=\s*[\"''][^\"'']+[\"''](?!\s*{\s*key\s*[=:]\s*|os\.environ)",
                      r"(?i)auth_token\s*=\s*[\"''][0-9a-zA-Z]+[\"'']",
                      r"(?i)api_key\s*=\s*[\"''][0-9a-zA-Z]+[\"'']"
                  ]
                  
                  safe_patterns = [
                      r"key=\"[\w_-]+\"",
                      r"os\.environ\.get",
                      r"load_dotenv",
                      r"SECRET_KEY\s*=\s*config\.",
                      r"test|example|dummy|sample"
                  ]

                  for i, line in enumerate(self.code_lines):
                      if any(re.search(safe_pat, line, re.IGNORECASE) for safe_pat in safe_patterns):
                          continue
                          
                      for pattern in secret_patterns:
                          if match := re.search(pattern, line):
                              self.add_vulnerability(
                                  "Hardcoded Secret",
                                  f"Critical: Hardcoded secret detected",
                                  i+1,
                                  "HIGH",
                                  "HIGH"
                              )

              def check_command_injection(self):
                  dangerous_patterns = [
                      r"subprocess\.(?:call|run|Popen)\s*\(.*?\+.*?\)",
                      r"os\.system\s*\(.*?\+.*?\)",
                      r"subprocess\.(?:call|run|Popen)\s*\(.*?format.*?\)",
                      r"subprocess\.(?:call|run|Popen)\s*\(.*?f[\"''].*?\{.*?\}.*?[\"''].*?\)"
                  ]
                  
                  safe_patterns = [
                      r"subprocess\.run\(\[[^\]]+\],\s*check=True\)",
                      r"subprocess\.run\(\[[^\]]+\],\s*shell=False\)"
                  ]

                  for i, line in enumerate(self.code_lines):
                      if any(re.search(safe_pat, line) for safe_pat in safe_patterns):
                          continue

                      for pattern in dangerous_patterns:
                          if re.search(pattern, line):
                              self.add_vulnerability(
                                  "Command Injection",
                                  f"Critical: Command injection vulnerability detected",
                                  i+1,
                                  "HIGH",
                                  "HIGH"
                              )


              def check_dangerous_deserialization(self):
                  dangerous_patterns = [
                      (r"pickle\.loads?\(.*?\)", "Unsafe pickle deserialization"),
                      (r"yaml\.load\((?![^)]*Loader=yaml\.SafeLoader)", "Unsafe YAML loading"),
                      (r"eval\(.*?\)", "Dangerous eval() usage")
                  ]
                  
                  for i, line in enumerate(self.code_lines):
                      for pattern, message in dangerous_patterns:
                          if re.search(pattern, line):
                              self.add_vulnerability(
                                  "Dangerous Deserialization",
                                  f"Critical: {message}",
                                  i+1,
                                  "HIGH",
                                  "HIGH"
                              )

              def check_path_traversal(self):
                  dangerous_patterns = [
                      (r"open\s*\([^)]*[\"''][.][.][\/\\]", "Path traversal vulnerability"),
                      (r"open\s*\([^)]*\+", "Dynamic file path manipulation"),
                      (r"os\.path\.join\s*\([^)]*\+", "Dynamic path joining")
                  ]
                  
                  for i, line in enumerate(self.code_lines):
                      for pattern, message in dangerous_patterns:
                          if re.search(pattern, line):
                              self.add_vulnerability(
                                  "Path Traversal",
                                  f"Critical: {message}",
                                  i+1,
                                  "HIGH",
                                  "HIGH"
                              )

              def check_high_risk_ssrf(self):
                  ssrf_patterns = [
                      r"requests\.(get|post|put|delete)\s*\([^)]*\+",
                      r"urllib\.request\.urlopen\s*\([^)]*\+",
                      r"http\.client\.HTTPConnection\s*\([^)]*\+"
                  ]
                  
                  for i, line in enumerate(self.code_lines):
                      for pattern in ssrf_patterns:
                          if re.search(pattern, line):
                              self.add_vulnerability(
                                  "SSRF",
                                  f"Critical: Server-Side Request Forgery vulnerability",
                                  i+1,
                                  "HIGH",
                                  "HIGH"
                              )

              def analyze(self):
                  try:
                      self.parse_file()
                      self.check_high_risk_sql_injection()
                      self.check_hardcoded_secrets()
                      self.check_dangerous_deserialization()
                      self.check_command_injection()
                      self.check_path_traversal()
                      self.check_high_risk_ssrf()

                      bandit_issues = self.run_bandit()
                      for issue in bandit_issues:
                          if issue.severity.lower() == "high":
                              self.add_vulnerability(
                                  f"Critical Security Issue ({issue.test_id})",
                                  issue.text,
                                  issue.lineno,
                                  "HIGH",
                                  issue.confidence
                              )

                      logging.info("Security analysis completed successfully")
                  except Exception as e:
                      logging.error(f"An error occurred during analysis: {str(e)}")
                      raise

             def generate_report(self):
                  report = f"\n🔒 Security Scan Results for {self.file_path} 🔒\n"
                  report += "=" * 50 + "\n"
                  report += f"Lines of Code Analyzed: {len(self.code_lines)}\n\n"
                  
                  high_risk_vulns = [v for v in self.vulnerabilities 
                                  if v["severity"] == "HIGH" and v["confidence"] in ["HIGH", "MEDIUM"]]
                  
                  if high_risk_vulns:
                      report += f"🚨 Found {len(high_risk_vulns)} Critical Security Issues!\n\n"
                      for vuln in high_risk_vulns:
                          report += f"CRITICAL: {vuln['category']}\n"
                          report += f"Description: {vuln['description']}\n"
                          report += f"Location: Line {vuln['line_number']}\n"
                          if vuln.get("code_context"):
                              report += f"Code: {vuln['code_context']}\n"
                          report += f"Confidence: {vuln['confidence']}\n"
                          report += "-" * 40 + "\n"
                  else:
                      report += "✅ No critical security issues detected.\n"
                      
                  return report

          def scan_file_or_directory(path):
              if os.path.isfile(path):
                  scanner = AdvancedVulnerabilityScanner(path)
                  scanner.analyze()
                  return scanner.generate_report()
              elif os.path.isdir(path):
                  full_report = ""
                  for root, dirs, files in os.walk(path):
                      for file in files:
                          if file.endswith(".py"):
                              file_path = os.path.join(root, file)
                              scanner = AdvancedVulnerabilityScanner(file_path)
                              scanner.analyze()
                              full_report += scanner.generate_report() + "\n\n"
                  return full_report
              else:
                  return f"Error: {path} is not a valid file or directory."

          def main():
              path = "."
              report = scan_file_or_directory(path)
              with open("security-scan-results.txt", "w") as f:
                  f.write(report)

          if __name__ == "__main__":
              main()
          EOL

      - name: Run security scan
        run: python amir.py
        continue-on-error: true

      - name: Check for scan results
        id: check_results
        run: |
          if [ -f security-scan-results.txt ]; then
            echo "file_exists=true" >> $GITHUB_OUTPUT
            if grep -q "Critical Security Issues!" security-scan-results.txt; then
              echo "vulnerabilities_found=true" >> $GITHUB_OUTPUT
              echo "::warning::Critical security vulnerabilities detected"
            else
              echo "vulnerabilities_found=false" >> $GITHUB_OUTPUT
            fi
          else
            echo "file_exists=false" >> $GITHUB_OUTPUT
            echo "::error::Security scan failed to generate results"
          fi

      - name: Upload scan results
        uses: actions/upload-artifact@v4
        with:
          name: security-scan-results
          path: security-scan-results.txt
          retention-days: 90


      - name: Comment PR
        if: always()
        env:
          GH_TOKEN: ${{ secrets.GITHUB_TOKEN }}
        run: |
          if [ -f security-scan-results.txt ]; then
            SCAN_RESULTS=$(cat security-scan-results.txt)
            if grep -q "Critical Security Issues!" security-scan-results.txt; then
              COMMENT="## Security Scan Results\n\n\`\`\`\n${SCAN_RESULTS}\n\`\`\`\n\n⛔️ **Critical vulnerabilities detected. Please review and address these security issues before merging.**\n\n### Next Steps:\n1. Review each critical finding above and fix them according to OWASP top 10 mitigations.\n"
            else
              COMMENT="## Security Scan Results\n\n\`\`\`\n${SCAN_RESULTS}\n\`\`\`\n\n✅ **No critical security issues detected.**\n\nThe code has passed all critical security checks."
            fi
          else
            COMMENT="## Security Scan Results\n\n⚠️ **Error: The security scan failed to complete. Please review the workflow logs for more information.**"
          fi
          
          gh pr comment ${{ github.event.pull_request.number }} --body "$COMMENT"

      - name: Fail if critical vulnerabilities found
        if: steps.check_results.outputs.vulnerabilities_found == 'true'
        run: |
          echo "::error::Critical security vulnerabilities were detected. Please review the findings and address them before merging."
          exit 1<|MERGE_RESOLUTION|>--- conflicted
+++ resolved
@@ -11,15 +11,11 @@
   pull-requests: write
   issues: write
   checks: write
-<<<<<<< HEAD
   actions: write        # Added
   security-events: write # Added
   discussions: write    # Added sssadsada
-  statuses: write       # Added
-=======
-  security-events: write
   statuses: write
->>>>>>> 91edfd2e
+
 
 jobs:
   security-scan:
